# DiffMS: Diffusion Generation of Molecules Conditioned on Mass Spectra

<<<<<<< HEAD
This is the official codebase for our preprint DiffMS: Diffusion Generation of Molecules Conditioned on Mass Spectra.
=======
![teaser](./figs/diffms-animation.gif)

This is the codebase for our preprint [DiffMS: Diffusion Generation of Molecules Conditioned on Mass Spectra](https://arxiv.org/abs/2502.09571).
>>>>>>> 742e29c6

The DiffMS codebase is adapted from [DiGress](https://github.com/cvignac/DiGress). 

## Environment installation
This code was tested with PyTorch 2.3.1, cuda 11.8 and torch_geometrics 2.3.1

  - Download anaconda/miniconda if needed
  - Create a conda environment with rdkit:
    
    ```conda create -y -c conda-forge -n diffms rdkit=2024.09.4 python=3.9```
  - `conda activate diffms`
    
  - Install a corresponding version of pytorch, for example: 
    
    ```pip install torch==2.3.1 --index-url https://download.pytorch.org/whl/cu118```

  - Run:
    
    ```pip install -e .```


## Dataset Download/Processing

We provide a series of scripts to download/process the pretraining and finetuning datasets. To download/setup the datasets, run the scripts in the data_processing/ folder in order:

```
bash data_processing/00_download_fp2mol_data.sh
bash data_processing/01_download_canopus_data.sh
bash data_processing/02_download_msg_data.sh
bash data_processing/03_preprocess_fp2mol.sh
```

## Run the code
  
For fingerprint-molecule pretraining run [fp2mol_main.py](src/fp2mol_main.py). You will need to set the dataset in config.yaml to 'fp2mol'. The primary pretraining dataset in our paper is referred to as 'combined' in the fp2mol.yaml config. 

To finetune the end-to-end model on spectra-molecule generation, run [fp2mol_main.py](src/spec2mol_main.py). You will also need to set the dataset in config.yaml to 'msg' for MassSpecGym or 'canopus' for NPLIB1. You can specify checkpoints for the pretrained encoder/decoder in general_default.yaml. We are planning to make pretrained checkpoints available soon. 

## License

DiffMS is released under the [MIT](LICENSE.txt) license.

## Contact

If you have any questions, please reach out to mbohde@tamu.edu

## Reference
If you find this codebase useful in your research, please kindly cite the following manuscript
```
@article{bohde2025diffms,
  title={DiffMS: Diffusion Generation of Molecules Conditioned on Mass Spectra},
  author={Bohde, Montgomery and Manjrekar, Mrunali and Wang, Runzhong and Ji, Shuiwang and Coley, Connor W},
  journal={arXiv preprint arXiv:2502.09571},
  year={2025}
}
```<|MERGE_RESOLUTION|>--- conflicted
+++ resolved
@@ -1,12 +1,8 @@
 # DiffMS: Diffusion Generation of Molecules Conditioned on Mass Spectra
 
-<<<<<<< HEAD
-This is the official codebase for our preprint DiffMS: Diffusion Generation of Molecules Conditioned on Mass Spectra.
-=======
 ![teaser](./figs/diffms-animation.gif)
 
 This is the codebase for our preprint [DiffMS: Diffusion Generation of Molecules Conditioned on Mass Spectra](https://arxiv.org/abs/2502.09571).
->>>>>>> 742e29c6
 
 The DiffMS codebase is adapted from [DiGress](https://github.com/cvignac/DiGress). 
 
